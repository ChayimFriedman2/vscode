--- conflicted
+++ resolved
@@ -5,10 +5,6 @@
     "@microsoft/applicationinsights-web": "^2.1.1",
     "applicationinsights": "1.0.8",
     "cookie": "^0.4.0",
-<<<<<<< HEAD
-    "getmac": "1.4.1",
-=======
->>>>>>> 8f560548
     "graceful-fs": "4.1.11",
     "http-proxy-agent": "^2.1.0",
     "https-proxy-agent": "^2.2.1",
