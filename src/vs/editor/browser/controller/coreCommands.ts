--- conflicted
+++ resolved
@@ -376,13 +376,8 @@
 		precondition: null,
 		kbOpts: {
 			weight: CORE_WEIGHT,
-<<<<<<< HEAD
-			kbExpr: EditorContextKeys.textFocus,
+			kbExpr: EditorContextKeys.textInputFocus,
 			primary: KeyMod.CtrlCmd | KeyMod.Shift | KeyCode.UpArrow,
-=======
-			kbExpr: EditorContextKeys.textInputFocus,
-			primary: KeyMod.CtrlCmd | KeyMod.Shift | KeyMod.Alt | KeyCode.UpArrow,
->>>>>>> 0eb68efa
 			linux: { primary: 0 }
 		}
 	}));
@@ -419,13 +414,8 @@
 		precondition: null,
 		kbOpts: {
 			weight: CORE_WEIGHT,
-<<<<<<< HEAD
-			kbExpr: EditorContextKeys.textFocus,
+			kbExpr: EditorContextKeys.textInputFocus,
 			primary: KeyMod.CtrlCmd | KeyMod.Shift | KeyCode.DownArrow,
-=======
-			kbExpr: EditorContextKeys.textInputFocus,
-			primary: KeyMod.CtrlCmd | KeyMod.Shift | KeyMod.Alt | KeyCode.DownArrow,
->>>>>>> 0eb68efa
 			linux: { primary: 0 }
 		}
 	}));
