/*---------------------------------------------------------------------------------------------
 *  Copyright (c) Microsoft Corporation. All rights reserved.
 *  Licensed under the MIT License. See License.txt in the project root for license information.
 *--------------------------------------------------------------------------------------------*/

import { Dimension, IFocusTracker, trackFocus } from 'vs/base/browser/dom';
import { Event } from 'vs/base/common/event';
import { Disposable, toDisposable } from 'vs/base/common/lifecycle';
import 'vs/css!./media/terminalChatWidget';
import { localize } from 'vs/nls';
import { IContextKey, IContextKeyService } from 'vs/platform/contextkey/common/contextkey';
import { IInstantiationService } from 'vs/platform/instantiation/common/instantiation';
import { ChatAgentLocation } from 'vs/workbench/contrib/chat/common/chatAgents';
import { IChatProgress } from 'vs/workbench/contrib/chat/common/chatService';
import { InlineChatWidget } from 'vs/workbench/contrib/inlineChat/browser/inlineChatWidget';
import { ITerminalInstance } from 'vs/workbench/contrib/terminal/browser/terminal';
import { MENU_TERMINAL_CHAT_INPUT, MENU_TERMINAL_CHAT_WIDGET, MENU_TERMINAL_CHAT_WIDGET_FEEDBACK, MENU_TERMINAL_CHAT_WIDGET_STATUS, TerminalChatContextKeys } from 'vs/workbench/contrib/terminalContrib/chat/browser/terminalChat';

const enum Constants {
	HorizontalMargin = 10
}

export class TerminalChatWidget extends Disposable {

	private readonly _container: HTMLElement;

	private readonly _inlineChatWidget: InlineChatWidget;
	public get inlineChatWidget(): InlineChatWidget { return this._inlineChatWidget; }

	private readonly _focusTracker: IFocusTracker;

	private readonly _focusedContextKey: IContextKey<boolean>;
	private readonly _visibleContextKey: IContextKey<boolean>;

	constructor(
		private readonly _terminalElement: HTMLElement,
		private readonly _instance: ITerminalInstance,
		@IInstantiationService private readonly _instantiationService: IInstantiationService,
		@IContextKeyService private readonly _contextKeyService: IContextKeyService
	) {
		super();

		this._focusedContextKey = TerminalChatContextKeys.focused.bindTo(this._contextKeyService);
		this._visibleContextKey = TerminalChatContextKeys.visible.bindTo(this._contextKeyService);

		this._container = document.createElement('div');
		this._container.classList.add('terminal-inline-chat');
		_terminalElement.appendChild(this._container);

		this._inlineChatWidget = this._instantiationService.createInstance(
			InlineChatWidget,
			ChatAgentLocation.Terminal,
			{
				inputMenuId: MENU_TERMINAL_CHAT_INPUT,
				widgetMenuId: MENU_TERMINAL_CHAT_WIDGET,
				statusMenuId: MENU_TERMINAL_CHAT_WIDGET_STATUS,
				feedbackMenuId: MENU_TERMINAL_CHAT_WIDGET_FEEDBACK,
				telemetrySource: 'terminal-inline-chat'
			}
		);
		this._register(Event.any(
			this._inlineChatWidget.onDidChangeHeight,
			this._instance.onDimensionsChanged,
		)(() => this._relayout()));

		const observer = new ResizeObserver(() => this._relayout());
		observer.observe(this._terminalElement);
		this._register(toDisposable(() => observer.disconnect()));

		this._reset();
		this._container.appendChild(this._inlineChatWidget.domNode);

		this._focusTracker = this._register(trackFocus(this._container));
	}

	private _dimension?: Dimension;

	private _relayout() {
		if (this._dimension) {
			this._doLayout(this._inlineChatWidget.getHeight());
		}
	}

	private _doLayout(heightInPixel: number) {
		const width = Math.min(640, this._terminalElement.clientWidth - 12/* padding */ - 2/* border */ - Constants.HorizontalMargin);
		const height = Math.min(480, heightInPixel, this._getTerminalWrapperHeight() ?? Number.MAX_SAFE_INTEGER);
		if (width === 0 || height === 0) {
			return;
		}
		this._dimension = new Dimension(width, height);
		this._inlineChatWidget.layout(this._dimension);
		this._updateVerticalPosition();
	}

	private _reset() {
		this._inlineChatWidget.placeholder = localize('default.placeholder', "Ask how to do something in the terminal");
		this._inlineChatWidget.updateInfo(localize('welcome.1', "AI-generated commands may be incorrect"));
	}

	reveal(): void {
		this._doLayout(this._inlineChatWidget.getHeight());
		this._container.classList.remove('hide');
		this._focusedContextKey.set(true);
		this._visibleContextKey.set(true);
		this._inlineChatWidget.focus();
	}

	private _updateVerticalPosition(): void {
		const font = this._instance.xterm?.getFont();
		if (!font?.charHeight) {
			return;
		}
		const terminalWrapperHeight = this._getTerminalWrapperHeight() ?? 0;
		const cellHeight = font.charHeight * font.lineHeight;
		const topPadding = terminalWrapperHeight - (this._instance.rows * cellHeight);
		const cursorY = (this._instance.xterm?.raw.buffer.active.cursorY ?? 0) + 1;
		const top = topPadding + cursorY * cellHeight;
		this._container.style.top = `${top}px`;
<<<<<<< HEAD
		const widgetHeight = this._inlineChatWidget.getContentHeight();
		const terminalHeight = this._getTerminalHeight();
		if (!terminalHeight) {
=======
		const widgetHeight = this._inlineChatWidget.getHeight();
		if (!terminalWrapperHeight) {
>>>>>>> 5412743d
			return;
		}
		if (top > terminalWrapperHeight - widgetHeight) {
			this._container.style.top = '';
		}
	}

<<<<<<< HEAD
	private _getTerminalHeight(): number | undefined {
		const font = this._instance.xterm?.getFont();
		if (!font?.charHeight) {
			return;
		}
		return font.charHeight * font.lineHeight * this._instance.rows;

	}

	updateHeight() {
		const terminalHeight = this._getTerminalHeight();
		if (!terminalHeight || terminalHeight < widgetHeightMargin) {
			return;
		}
		this._inlineChatWidget.layout(new Dimension(this._inlineChatWidget.domNode.clientWidth, terminalHeight - widgetHeightMargin));
		this._updateVerticalPosition();
	}

	private _updateWidth() {
		const terminalWidth = this._instance.domElement.clientWidth;
		if (terminalWidth && terminalWidth < 640) {
			this._inlineChatWidget.layout(new Dimension(terminalWidth - widgetWidthMargin, this._inlineChatWidget.getContentHeight()));
		}
=======
	private _getTerminalWrapperHeight(): number | undefined {
		return this._terminalElement.clientHeight;
>>>>>>> 5412743d
	}

	hide(): void {
		this._container.classList.add('hide');
		this._reset();
		this._inlineChatWidget.updateChatMessage(undefined);
		this._inlineChatWidget.updateFollowUps(undefined);
		this._inlineChatWidget.updateProgress(false);
		this._inlineChatWidget.updateToolbar(false);
		this._focusedContextKey.set(false);
		this._visibleContextKey.set(false);
		this._inlineChatWidget.value = '';
		this._instance.focus();
	}
	focus(): void {
		this._inlineChatWidget.focus();
	}
	focusResponse(): void {
		const responseElement = this._inlineChatWidget.domNode.querySelector(ChatElementSelectors.ResponseEditor) || this._inlineChatWidget.domNode.querySelector(ChatElementSelectors.ResponseMessage);
		if (responseElement instanceof HTMLElement) {
			responseElement.focus();
		}
	}
	hasFocus(): boolean {
		return this._inlineChatWidget.hasFocus();
	}
	input(): string {
		return this._inlineChatWidget.value;
	}
	setValue(value?: string) {
		this._inlineChatWidget.value = value ?? '';
	}
	acceptCommand(code: string, shouldExecute: boolean): void {
		this._instance.runCommand(code, shouldExecute);
		this.hide();
	}

	updateProgress(progress?: IChatProgress): void {
		this._inlineChatWidget.updateProgress(progress?.kind === 'content' || progress?.kind === 'markdownContent');
	}
	public get focusTracker(): IFocusTracker {
		return this._focusTracker;
	}
}

const enum ChatElementSelectors {
	ResponseEditor = '.chatMessageContent textarea',
	ResponseMessage = '.chatMessageContent',
}<|MERGE_RESOLUTION|>--- conflicted
+++ resolved
@@ -77,7 +77,7 @@
 
 	private _relayout() {
 		if (this._dimension) {
-			this._doLayout(this._inlineChatWidget.getHeight());
+			this._doLayout(this._inlineChatWidget.getContentHeight());
 		}
 	}
 
@@ -98,7 +98,7 @@
 	}
 
 	reveal(): void {
-		this._doLayout(this._inlineChatWidget.getHeight());
+		this._doLayout(this._inlineChatWidget.getContentHeight());
 		this._container.classList.remove('hide');
 		this._focusedContextKey.set(true);
 		this._visibleContextKey.set(true);
@@ -116,14 +116,8 @@
 		const cursorY = (this._instance.xterm?.raw.buffer.active.cursorY ?? 0) + 1;
 		const top = topPadding + cursorY * cellHeight;
 		this._container.style.top = `${top}px`;
-<<<<<<< HEAD
 		const widgetHeight = this._inlineChatWidget.getContentHeight();
-		const terminalHeight = this._getTerminalHeight();
-		if (!terminalHeight) {
-=======
-		const widgetHeight = this._inlineChatWidget.getHeight();
 		if (!terminalWrapperHeight) {
->>>>>>> 5412743d
 			return;
 		}
 		if (top > terminalWrapperHeight - widgetHeight) {
@@ -131,34 +125,8 @@
 		}
 	}
 
-<<<<<<< HEAD
-	private _getTerminalHeight(): number | undefined {
-		const font = this._instance.xterm?.getFont();
-		if (!font?.charHeight) {
-			return;
-		}
-		return font.charHeight * font.lineHeight * this._instance.rows;
-
-	}
-
-	updateHeight() {
-		const terminalHeight = this._getTerminalHeight();
-		if (!terminalHeight || terminalHeight < widgetHeightMargin) {
-			return;
-		}
-		this._inlineChatWidget.layout(new Dimension(this._inlineChatWidget.domNode.clientWidth, terminalHeight - widgetHeightMargin));
-		this._updateVerticalPosition();
-	}
-
-	private _updateWidth() {
-		const terminalWidth = this._instance.domElement.clientWidth;
-		if (terminalWidth && terminalWidth < 640) {
-			this._inlineChatWidget.layout(new Dimension(terminalWidth - widgetWidthMargin, this._inlineChatWidget.getContentHeight()));
-		}
-=======
 	private _getTerminalWrapperHeight(): number | undefined {
 		return this._terminalElement.clientHeight;
->>>>>>> 5412743d
 	}
 
 	hide(): void {
